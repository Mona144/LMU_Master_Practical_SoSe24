# This workflow will install Python dependencies, run tests and lint with a single version of Python
# For more information see: https://docs.github.com/en/actions/automating-builds-and-tests/building-and-testing-python

name: Test Main

on:
  push:
    branches: ["main"]
  pull_request:
    branches: ["main"]

permissions:
  contents: read

jobs:
  build:
    runs-on: ubuntu-latest
    strategy:
      # You can use PyPy versions in python-version.
      # For example, pypy-2.7 and pypy-3.8
      matrix:
        python-version: ["3.7", "3.10"]

    steps:
      - uses: actions/checkout@v3
      - name: Set up Python ${{ matrix.python-version }}
        uses: actions/setup-python@v3
        with:
          python-version: ${{ matrix.python-version }}

      # You can test your matrix by printing the current Python version
      - name: Display Python version
        run: python -c "import sys; print(sys.version)"

      - name: Install dependencies
        run: |
          python -m pip install --upgrade pip
          pip install pytest pytest-cov
<<<<<<< HEAD
          pip install numpy scikit-learn torch scipy
=======
          pip install numpy scikit-learn torch
>>>>>>> e5502916
          pip install -e .

      - name: Test with pytest
        run: |
          pytest --cov

      - name: Upload coverage reports to Codecov
        uses: codecov/codecov-action@v4.0.1
        with:
          token: ${{ secrets.CODECOV_TOKEN }}
          slug: collinleiber/LMU_Master_Practical_SoSe24<|MERGE_RESOLUTION|>--- conflicted
+++ resolved
@@ -36,11 +36,7 @@
         run: |
           python -m pip install --upgrade pip
           pip install pytest pytest-cov
-<<<<<<< HEAD
-          pip install numpy scikit-learn torch scipy
-=======
           pip install numpy scikit-learn torch
->>>>>>> e5502916
           pip install -e .
 
       - name: Test with pytest
