--- conflicted
+++ resolved
@@ -37,11 +37,8 @@
         run: |
           python -m pip install --upgrade pip
           pip install pytest pytest-cov
-<<<<<<< HEAD
           pip install git+https://github.com/collinleiber/ClustPy.git
-=======
           pip install torch
->>>>>>> 450422fe
           pip install -e .
 
       - name: Test with pytest
