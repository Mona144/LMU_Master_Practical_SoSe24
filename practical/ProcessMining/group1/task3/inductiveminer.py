from collections import defaultdict
from enum import Enum
from typing import List, Tuple, Dict, Set, Optional
import pm4py
import pandas as pd
from practical.ProcessMining.group1.shared.utils import event_log_to_dataframe
<<<<<<< HEAD
from pm4py.algo.discovery.inductive import algorithm as inductive_miner
from collections import defaultdict, deque
from itertools import combinations
=======
from pm4py.objects.process_tree.obj import ProcessTree
from pm4py.visualization.process_tree import visualizer as pt_visualizer
from pm4py.objects.conversion.log import converter as log_converter

>>>>>>> 1598ae48

class CutType(Enum):
    """
    Enum class to represent the different types of cuts that can be applied to the directly-follows graph.
    """
    SEQUENCE = '→'
    XOR = '×'
    PARALLEL = '∧'
    LOOP = '↺'
    NONE = ''


class InductiveMiner:
    """
    Inductive Miner implementation based on the paper:
    "Process Mining: Discovery, Conformance and Enhancement of Business Processes" by Wil M.P. van der Aalst

    Attributes:
        event_log: List of traces
        alphabet: Set of unique activities in the initial event log
        dfg: Directly-follows graph for the initial event log
        start_activities: Start activities in the log
        end_activities: End activities in the log
        process_tree_str: String representation of the process tree
    """
    TAU = '𝜏'

    def __init__(self, event_log: Optional[List[Tuple[str]]] = None):
        """
        Initialize the Inductive Miner with an event log.

        Parameters:
            event_log: List of traces
        """
        self.event_log = event_log
        self.alphabet = self._get_alphabet(self.event_log)
        self.dfg, self.start_activities, self.end_activities = self._get_dfg(self.event_log)
        self.process_tree_str = '()'  # start with an empty process tree

    def run(self) -> None:
        """
        Main method to run the Inductive Miner algorithm. It iteratively applies different types of cuts
        (sequence_cutnce, XOR, parallel, loop) to the dfg, splits the event log into sublogs, and builds up the
        process tree accordingly.
        """
        # Initialize the list of sublogs with the original event log
        sublogs = [self.event_log]

        # Iterate over the sublogs until the list is empty
        while len(sublogs) > 0:
            log = sublogs[0]

            # Update the directly-follows graph (dfg), start_activities, and end_activities for the current sublog
            dfg, start_activities, end_activities = self._get_dfg(log)

            # Check for base cases and build the corresponding part of the process tree
            base_cut, operator = self._handle_base_cases(log)
            if base_cut:  # If not a base case, apply different types of cuts
                self._build_process_tree(base_cut, operator)
            else:  # try to split log based on operator and build corresponding part of the process tree
                groups, operator = self._apply_cut(log, dfg, start_activities, end_activities)
                # Add the new sublogs to the list if not fall through case
                if operator != CutType.NONE:
                    new_sublogs = self._split_log(log, groups, operator)
                    print(f"Splitting log: {log} with groups: {groups} and operator: {operator}")
                    print(f"New sublogs: {new_sublogs}")
                    sublogs.extend(new_sublogs)
                    # Build the corresponding part of the process tree
                    self._build_process_tree(groups, operator)
                else:  # If fall through case, build the flower model
                    self._build_process_tree(groups, CutType.LOOP)

            # Remove the old sublog from the list
            sublogs.remove(log)

            # Debug print to check the current state of sublogs
            print(f"Current sublogs: {sublogs}")

    def _apply_cut(self, log: List[Tuple[str]], dfg: Dict[Tuple[str, str], int], start_activities: Dict[str, int],
                   end_activities: Dict[str, int]) -> Tuple[List[Set[str]], CutType]:
        """
        Applies different types of cuts to the current sublog and builds the corresponding part of the process tree.

        Parameters:
            log: List of traces
            dfg: Directly-follows graph
            start_activities: Start activities in the log
            end_activities: End activities in the log

        Returns:
            List of new sublogs resulting from the split. Empty list if no operator could be applied.
        """
        # Try to apply different types of cuts to the current sublog
        sequence_cut = self._sequence_cut(dfg, start_activities, end_activities)
        xor_cut = self._xor_cut(dfg)
        parallel_cut = self._parallel_cut(dfg, start_activities, end_activities)
        loop_cut = self._loop_cut(dfg, start_activities, end_activities)

        # Debug prints to check the cuts
        print(f"Sequence Cut: {sequence_cut}")
        print(f"XOR Cut: {xor_cut}")
        print(f"Parallel Cut: {parallel_cut}")
        print(f"Loop Cut: {loop_cut}")

        # If a nontrivial cut (>1) is found, return the partition and the corresponding operator
        if self._is_nontrivial(sequence_cut):
            print("Applying Sequence Cut")
            return sequence_cut, CutType.SEQUENCE
        elif self._is_nontrivial(xor_cut):
            print("Applying XOR Cut")
            return xor_cut, CutType.XOR
        elif self._is_nontrivial(parallel_cut):
            print("Applying Parallel Cut")
            return parallel_cut, CutType.PARALLEL
        elif self._is_nontrivial(loop_cut):
            print("Applying Loop Cut")
            return loop_cut, CutType.LOOP
        else:  # If no nontrivial cut is found, apply the fall-through case (flower model)
            print("Applying Fall-Through Case")
            flower_groups = self._handle_fall_through(log)
            return flower_groups, CutType.NONE

    def print_process_tree(self) -> None:
        """
        Prints the string representation of the process tree.
        """
        print(self.process_tree_str)

    def _build_process_tree(self, groups: List[Set[str]], cut_type: Optional[CutType] = None) -> str:
        """
        Builds the process tree based on the groups and cut type provided.

        Parameters:
            groups: List of groups of activities that form the process tree.
            cut_type: The type of cut (SEQUENCE, XOR, PARALLEL, LOOP, NONE) that was applied to form the groups.

        Returns:
            The updated string representation of the process tree.
        """
        # Get the current process tree
        tree = self.process_tree_str

        # Convert the groups into a string
        group_str = ', '.join([', '.join(activity) for group in groups for activity in group])

        # Get the string representation of the cut type
        cut_str = f'{cut_type.value}' if cut_type != CutType.NONE else ''

        # If the group has more than one activity, wrap it in parentheses and prepend the cut type
        if len(group_str) > 1:
            new_cut_str = f'{cut_str}({group_str})'
        else:  # If the group has only one activity, prepend the cut type
            new_cut_str = f'{cut_str}{group_str}'

        # If the current process tree is empty (no cut applied yet), replace it with the new cut string
        if tree == '()':
            tree = new_cut_str
        else:
            # If the current process tree is not empty, find the subsequence in the tree that matches the group string
            # and replace it with the new cut string
            match = self._find_subsequence_in_arbitrary_order(tree, group_str.replace(f'{self.TAU}, ', ''))
            tree = tree.replace(match, f'{new_cut_str}')

        # Update the process tree
        self.process_tree_str = tree

        return self.process_tree_str

    def _is_nontrivial(self, max_groups: Optional[List[Set[str]]]) -> bool:
        """
        Checks if the number of groups is greater than 1 (i.e. the cut would separate the dfg further).

        Parameters:
            max_groups: List of groups of activities that form the cut.

        Returns:
            True if the cut is nontrivial, False otherwise.
        """
        return len(max_groups) > 1 if max_groups else False

    def _get_alphabet(self, log: List[Tuple[str]]) -> Set[str]:
        """
        Extracts the unique activities from the event log.

        Parameters:
            log: List of traces

        Returns:
            Set of unique activities in the event log.
        """
        return {activity for trace in log for activity in trace}

    def _get_alphabet_from_dfg(self, dfg: Dict[Tuple[str, str], int]) -> Set[str]:
        """
        Extracts the unique activities from the directly-follows graph.

        Parameters:
            dfg: Directly-follows graph

        Returns:
            Set of unique activities in the dfg.
        """
        return {activity for edge in dfg.keys() for activity in edge}

    def _get_dfg(self, log: List[Tuple]) -> Tuple[Dict[Tuple[str, str], int], Dict[str, int], Dict[str, int]]:
        """
        Builds the directly-follows graph (dfg) from the event log and extracts the start and end activities.

        Parameters:
            log: List of traces

        Returns:
            Tuple containing the dfg, start activities, and end activities.
        """
        dfg = defaultdict(int)
        start_activities = defaultdict(int)
        end_activities = defaultdict(int)

        for trace in log:
            start_activities[trace[0]] += 1
            end_activities[trace[-1]] += 1

            for i in range(len(trace) - 1):
                pair = (trace[i], trace[i + 1])
                dfg[pair] += 1

        return dfg, start_activities, end_activities

    def _handle_base_cases(self, log: List[Tuple[str]]) -> Tuple[List[Set[str]], CutType]:
        """
        Handles the base cases (i.e. only one type of activity in the log) for the Inductive Miner algorithm.

        Parameters:
            log: List of traces

        Returns:
            Tuple containing the groups of activities that form the base case and the corresponding cut type.
        """
        # Convert traces to strings for easier comparison
        traces = [''.join(map(str, trace)) for trace in log]
        # Extract unique activities from the log, excluding the empty traces
        alphabet = [a for a in self._get_alphabet(log) if a != '']
        # Initialize base activity
        base_activity = set(alphabet[0]) if alphabet else set()
        tau_activity = set(self.TAU)
        operator = CutType.NONE
        groups = []

        # If there is only one unique activity in the log
        if len(alphabet) == 1:
            if all(len(trace) == 1 for trace in traces):  # exactly once (1)
                operator = CutType.NONE
                groups = [base_activity]
            elif all(len(trace) <= 1 for trace in traces):  # never or once (0,1)
                operator = CutType.XOR
                groups += [base_activity, tau_activity]
            elif all(len(trace) > 0 for trace in traces):  # once or many times (1..*)
                operator = CutType.LOOP
                groups += [base_activity, tau_activity]
            else:  # never, once or many times (0..*)
                operator = CutType.LOOP
                groups += [tau_activity, base_activity]
        return groups, operator

    def _handle_fall_through(self, log: List[Tuple[str]]) -> List[Set[str]]:
        """
        Handles the fall-through case (flower model) for the Inductive Miner algorithm.

        Parameters:
            log: List of traces

        Returns:
            List of groups of activities that form the flower model.
        """
        # Tau in the do part of the loop cut (= 0..* execution of any activity)
        flower_groups = [set(self.TAU), [set(activity) for activity in sorted(list(self._get_alphabet(log)))]]
        return flower_groups

    def _strongly_connected_components(graph: Dict[str, Set[str]]) -> List[Set[str]]:
        index = 0
        stack = []
        indices = {}
        lowlinks = {}
        on_stack = defaultdict(bool)
        sccs = []

        def strongconnect(node):
            nonlocal index
            indices[node] = index
            lowlinks[node] = index
            index += 1
            stack.append(node)
            on_stack[node] = True

            for neighbor in graph[node]:
                if neighbor not in indices:
                    strongconnect(neighbor)
                    lowlinks[node] = min(lowlinks[node], lowlinks[neighbor])
                elif on_stack[neighbor]:
                    lowlinks[node] = min(lowlinks[node], indices[neighbor])

            if lowlinks[node] == indices[node]:
                scc = set()
                while True:
                    w = stack.pop()
                    on_stack[w] = False
                    scc.add(w)
                    if w == node:
                        break
                sccs.append(scc)

        for node in graph:
            if node not in indices:
                strongconnect(node)

        return sccs

<<<<<<< HEAD
    def _invert_graph(graph: Dict[str, Set[str]]) -> Dict[str, Set[str]]:
        inverted = defaultdict(set)
        all_nodes = set(graph.keys())
        for src in graph:
            for dest in graph[src]:
                inverted[dest].add(src)
            all_nodes.update(graph[src])
=======
        # Initialize partitions with the start activities as the first group
        partitions = [set(start.keys())]
        remaining_activities = alphabet - partitions[0]

        # Build partitions iteratively
        while remaining_activities:
            next_partition = set()
            for activity in sorted(remaining_activities):
                # Check if the activity can be added to the next partition
                can_add = True
                for p in partitions[-1]:
                    if (activity, p) in dfg and (p, activity) in dfg:
                        can_add = False
                        break
                if can_add:
                    next_partition.add(activity)
            if next_partition:
                partitions.append(next_partition)
            else:
                # If no valid partition can be formed, break the loop
                break
            remaining_activities -= next_partition
>>>>>>> 1598ae48

        for node in all_nodes:
            if node not in inverted:
                inverted[node] = set()

        return inverted

<<<<<<< HEAD
    def _sequence_cut(dfg: Dict[Tuple[str, str], int], start: Dict[str, int], end: Dict[str, int]) -> List[Set[str]]:
        adj_list = defaultdict(set)
        for (a, b) in dfg:
            adj_list[a].add(b)

        sccs = _strongly_connected_components(adj_list)

        scc_map = {}
        for scc in sccs:
            for node in scc:
                scc_map[node] = scc

        scc_graph = defaultdict(set)
        for (a, b) in dfg:
            if scc_map[a] != scc_map[b]:
                scc_graph[frozenset(scc_map[a])].add(frozenset(scc_map[b]))

        in_degree = defaultdict(int)
        for src in scc_graph:
            for dest in scc_graph[src]:
                in_degree[dest] += 1

        zero_in_degree = [node for node in scc_graph if in_degree[node] == 0]
        topo_sorted_sccs = []
        while zero_in_degree:
            node = zero_in_degree.pop()
            topo_sorted_sccs.append(node)
            for neighbor in scc_graph[node]:
                in_degree[neighbor] -= 1
                if in_degree[neighbor] == 0:
                    zero_in_degree.append(neighbor)

        first_part = set()
        second_part = set()
        in_first_part = True
        for scc in topo_sorted_sccs:
            if in_first_part:
                first_part.update(scc)
                if any(node in end for node in scc):
                    in_first_part = False
            else:
                second_part.update(scc)

        return [first_part, second_part]

    def _xor_cut(self, dfg: Dict[Tuple[str, str], int], start: Dict[str, int], end: Dict[str, int]) -> List[Set[str]]:
        undirected_dfg = defaultdict(set)
        for (a, b) in dfg:
            undirected_dfg[a].add(b)
            undirected_dfg[b].add(a)

        for activity in start.keys():
            undirected_dfg[activity]

        for activity in end.keys():
            undirected_dfg[activity]
=======
    def _xor_cut(self, dfg: Dict[Tuple[str, str], int]) -> List[Set[str]]:
        alphabet = self._get_alphabet_from_dfg(dfg)
>>>>>>> 1598ae48

        def depth_first_search(activity, component):
            stack = [activity]
            while stack:
                node = stack.pop()
                if node not in visited:
                    visited.add(node)
                    component.add(node)
                    for neighbor in undirected_dfg[node]:
                        if neighbor not in visited:
                            stack.append(neighbor)

<<<<<<< HEAD
        visited = set()
        components = []

        for activity in undirected_dfg:
=======
        components = []
        visited = set()

        for activity in alphabet:
>>>>>>> 1598ae48
            if activity not in visited:
                component = set()
                depth_first_search(activity, component)
                components.append(component)

<<<<<<< HEAD
        return components if len(components) > 1 else []
=======
        partitions = [component for component in components]

        return partitions
>>>>>>> 1598ae48

    def _parallel_cut(self, dfg: Dict[Tuple[str, str], int], start: Dict[str, int],
                      end: Dict[str, int]) -> List[Set[str]]:
        """
        Applies the parallel cut to the directly-follows graph (dfg).

        Parameters:
            dfg: Directly-follows graph
            start: Start activities in the log
            end: End activities in the log

        Returns:
            List of groups of activities that form the parallel cut.
        """
        # Extract edges from the dfg
        edges = dfg.keys()
        start_activities = set(start.keys())
        end_activities = set(end.keys())
        # Initialize groups with individual activities
        groups = [{activity} for activity in set([activity for edge in edges for activity in edge])]

        # Merge groups that are connected by edges
        done = False
        while not done:
            done = True
            i = 0
            while i < len(groups):
                j = i + 1
                while j < len(groups):
                    group_a, group_b = groups[i], groups[j]
                    # If any pair of activities from the two groups is not connected by an edge in both directions,
                    # merge the two groups
                    if any((a, b) not in edges or (b, a) not in edges for a in group_a for b in group_b):
                        groups[i] = group_a.union(group_b)
                        groups.pop(j)
                        done = False
                    else:
                        j += 1
                if not done:
                    break
                i += 1

        # Filter out groups that do not contain start and end activities
        groups = sorted((group for group in groups if group & start_activities and group & end_activities), key=len)
        return groups

    def _loop_cut(self, dfg: Dict[Tuple[str, str], int], start: Dict[str, int], end: Dict[str, int]) -> List[Set[str]]:
        """
        Applies the loop cut to the directly-follows graph (dfg).

        Parameters:
            dfg: Directly-follows graph
            start: Start activities in the log
            end: End activities in the log

        Returns:
            List of groups of activities that form the loop cut.
        """
        # Extract edges from the dfg
        edges = dfg.keys()
        start_activities = set(start.keys())
        end_activities = set(end.keys())

        # Merge start and end activities into the first group (do-group)
        groups = [start_activities.union(end_activities)]

        # Extract inner edges (excluding start and end activities)
        inner_edges = [edge for edge in edges if edge[0] not in groups[0] and edge[1] not in groups[0]]

        # Create a group for the inner edges (loop group)
        groups.append(set([activity for edge in inner_edges for activity in edge]))

        # Exclude sets that are non-reachable from start/end activities from the loop groups
        def exclude_non_reachable(groups):
            group_a, group_b = set(), set()
            for group in groups:
                group_a = group if a in group else group_a
                group_b = group if b in group else group_b
            groups = [group for group in groups if group != group_a and group != group_b]
            groups.insert(0, group_a.union(group_b))

        pure_start_activities = start_activities.difference(end_activities)  # only start, not end activity
        # Put all activities in the do-group that follow a start activity which is not an end activity
        # (a loop activity can only follow a start activity if it is also an end activity)
        for a in pure_start_activities:
            for (x, b) in edges:
                if x == a:
                    exclude_non_reachable(groups)

        pure_end_activities = end_activities.difference(start_activities)  # only end, not start activity
        # Put all activities in the do-group that precede an end activity which is not a start activity
        # (a loop activity can only precede an end activity if it is also a start activity)
        for b in pure_end_activities:
            for (a, x) in edges:
                if x == b:
<<<<<<< HEAD
                    group_a, group_b = set(), set()
                    for group in groups:
                        if a in group:
                            group_a = group
                        if b in group:
                            group_b = group
                    groups = [group for group in groups if group not in [group_a, group_b]]
                    groups.insert(0, group_a.union(group_b))

=======
                    exclude_non_reachable(groups)
>>>>>>> 1598ae48
        # Check start completeness
        # All loop activities must be able to reach the start activities
        i = 1
        while i < len(groups):
            merge = False
            for a in groups[i]:
                for (x, b) in edges:
                    if x == a and b in start_activities:
                        if not any((a, s) in edges for s in start_activities):  # no direct edge from activity to start
                            merge = True  # merge with the do-group as it cannot be in the loop-group
            if merge:
                groups[0] = groups[0].union(groups[i])
                groups.pop(i)
            else:
                i += 1

        # Check end completeness
        # All loop activities must be able to be reached from the end activities
        i = 1
        while i < len(groups):
            merge = False
            for a in groups[i]:
                for (b, x) in edges:
                    if x == a and b in end_activities:
                        if not any((e, a) in edges for e in end_activities):  # no direct edge from end to activity
                            merge = True  # merge with the do-group as it cannot be in the loop-group
            if merge:
                groups[0] = groups[0].union(groups[i])
                groups.pop(i)
            else:
                i += 1

        # Return the cut if more than one group (i.e., do- and loop-group found)
        groups = [group for group in groups if group != set()]
        return groups if len(groups) > 1 else []

    def _split_log(self, log: List[Tuple[str]], cut: List[Set[str]], operator: CutType) -> List[List[Tuple[str]]]:
        if operator == CutType.SEQUENCE:
            return self._sequence_split(log, cut)
        elif operator == CutType.XOR:
            return self._xor_split(log, cut)
        elif operator == CutType.PARALLEL:
            return self._parallel_split(log, cut)
        elif operator == CutType.LOOP:
            return self._loop_split(log, cut)
        else:
            return []

    def _strongly_connected_components(self, graph: Dict[str, Set[str]]) -> List[Set[str]]:
        index = 0
        stack = []
        indices = {}
        lowlinks = {}
        on_stack = defaultdict(bool)
        sccs = []

        def strongconnect(node):
            nonlocal index
            indices[node] = index
            lowlinks[node] = index
            index += 1
            stack.append(node)
            on_stack[node] = True

            for neighbor in graph[node]:
                if neighbor not in indices:
                    strongconnect(neighbor)
                    lowlinks[node] = min(lowlinks[node], lowlinks[neighbor])
                elif on_stack[neighbor]:
                    lowlinks[node] = min(lowlinks[node], indices[neighbor])

            if lowlinks[node] == indices[node]:
                scc = set()
                while True:
                    w = stack.pop()
                    on_stack[w] = False
                    scc.add(w)
                    if w == node:
                        break
                sccs.append(scc)

        for node in graph:
            if node not in indices:
                strongconnect(node)

        return sccs

    def _get_transitive_relations(self, dfg):
        transitive_predecessors = defaultdict(set)
        transitive_successors = defaultdict(set)

        for (a, b) in dfg:
            transitive_successors[a].add(b)
            transitive_predecessors[b].add(a)

        def dfs(node, graph):
            visited = set()
            stack = [node]
            while stack:
                current = stack.pop()
                for neighbor in graph[current]:
                    if neighbor not in visited:
                        visited.add(neighbor)
                        stack.append(neighbor)
            return visited

        nodes = list(transitive_successors.keys())
        for node in nodes:
            transitive_successors[node] = dfs(node, transitive_successors)

        nodes = list(transitive_predecessors.keys())
        for node in nodes:
            transitive_predecessors[node] = dfs(node, transitive_predecessors)

        return transitive_predecessors, transitive_successors

    def _merge_groups(self, groups, trans_succ):
        i = 0
        while i < len(groups):
            j = i + 1
            while j < len(groups):
                if self._check_merge_condition(groups[i], groups[j], trans_succ):
                    groups[i] = groups[i].union(groups[j])
                    del groups[j]
                    continue
                j = j + 1
            i = i + 1
        return groups

    def _check_merge_condition(self, g1, g2, trans_succ):
        for a1 in g1:
            for a2 in g2:
                if (a2 in trans_succ[a1] and a1 in trans_succ[a2]) or (
                        a2 not in trans_succ[a1] and a1 not in trans_succ[a2]):
                    return True
        return False

    def _sequence_cut(self, dfg: Dict[Tuple[str, str], int], start: Dict[str, int], end: Dict[str, int]) -> List[
        Set[str]]:
        # Step 1: Create a group per activity
        alphabet = set(a for (a, b) in dfg).union(set(b for (a, b) in dfg))
        transitive_predecessors, transitive_successors = self._get_transitive_relations(dfg)
        groups = [{a} for a in alphabet]
        if len(groups) == 0:
            return []

        # Step 2: Merge pairwise reachable nodes (based on transitive relations)
        old_size = None
        while old_size != len(groups):
            old_size = len(groups)
            groups = self._merge_groups(groups, transitive_successors)

        # Step 3: Merge pairwise unreachable nodes (based on transitive relations)
        old_size = None
        while old_size != len(groups):
            old_size = len(groups)
            groups = self._merge_groups(groups, transitive_predecessors)

        # Step 4: Sort the groups based on their reachability
        groups = list(sorted(groups, key=lambda g: len(
            transitive_predecessors[next(iter(g))]) + (len(alphabet) - len(transitive_successors[next(iter(g))]))))

        return groups if len(groups) > 1 else []

    def _sequence_split(self, log: List[Tuple[str]], cut: List[Set[str]]) -> List[List[Tuple[str, ...]]]:
        """
        Splits the event log based on the groups provided.

        Parameters:
            log: List of traces
            cut: List of groups of activities that form the cut

        Returns:
            List of sublogs resulting from the parallel split.
        """
        sublogs = []
        # Iterate over the groups in the cut
        for partition in cut:
            sublog = []
            # Iterate over the traces in the log
            for trace in log:
                # Take activtites from the trace that are in the partition
                sub_trace = tuple(activity for activity in trace if activity in partition)
                if sub_trace:
                    sublog.append(sub_trace)
            sublogs.append(sorted(sublog))
        return sublogs

    def _xor_split(self, log: List[Tuple[str]], cut: List[Set[str]]) -> List[List[Tuple[str]]]:
        sublogs = [[] for _ in range(len(cut))]

        for trace in log:
            for i, group in enumerate(cut):
                sub_trace = tuple(activity for activity in trace if activity in group)
                if sub_trace:
                    sublogs[i].append(sub_trace)
                    break

        sublogs = [sublog for sublog in sublogs if sublog]
        return sublogs

    def _parallel_split(self, log: List[Tuple[str]], cut: List[Set[str]]) -> List[List[Tuple[str, ...]]]:
        """
        Splits the event log based on the groups provided.

        Parameters:
            log: List of traces
            cut: List of groups of activities that form the cut

        Returns:
            List of sublogs resulting from the parallel split.
        """
        sublogs = []
        # Iterate over the groups in the cut
        for partition in cut:
            sublog = []
            # Iterate over the traces in the log
            for trace in log:
                # Take activtites from the trace that are in the partition
                sub_trace = tuple(activity for activity in trace if activity in partition)
                if sub_trace:
                    sublog.append(sub_trace)
            sublogs.append(sorted(sublog))
        return sublogs

    def _loop_split(self, log: List[Tuple[str]], cut: List[Set[str]]) -> List[List[Tuple[str]]]:
        """
        Splits the event log based on the groups provided.

        Parameters:
            log: List of traces
            cut: List of groups of activities that form the cut

        Returns:
            List of sublogs resulting from the loop split.
        """
        # Convert the groups in the cut and the traces in the log to strings for easier comparison
        new_traces = [''.join(map(str, group)).replace(self.TAU, '') for group in cut]
        old_traces = [''.join(map(str, trace)) for trace in log]
        new_log = []

        # Iterate over the new traces (groups in the cut)
        for new_trace in new_traces:
            sub_log = []
            # Iterate over the old traces (traces in the log)
            for i, old_trace in enumerate(old_traces):
                # Find subsequences in the old trace that match the new trace and add them to the sublog
                while True:
                    sub_trace = self._find_subsequence_in_arbitrary_order(old_trace, new_trace)
                    if len(sub_trace) > 0:  # if a subsequence is found
                        sub_log.append(tuple(sub_trace))
                        # Remove the found subsequence from the old trace
                        old_trace = old_trace.replace(sub_trace, '_', 1)  # TODO: breaks if activity name includes '_'
                    else:
                        break
            # Add the sublog to the new log
            new_log.append(sub_log)

        return new_log

    def _find_subsequence_in_arbitrary_order(self, main: str, sub: str) -> str:
        """
        Finds a subsequence in the main string that contains the same characters as the sub string,
        regardless of their order.

        Parameters:
            main: The main string in which to find the subsequence.
            sub: The sub string whose characters should be found in the main string.

        Returns:
            The found subsequence in the main string. If no such subsequence is found, returns an empty string.
        """
        sub_len = len(sub)
        # Sort the characters in the sub string for comparison
        sorted_sub = sorted(sub)

        # Iterate over the main string with a sliding window
        for i in range(len(main) - sub_len + 1):
            # Get a window of characters in the main string of the same length as the sub string
            window = main[i:i + sub_len]
            # If the sorted characters in the window match the sorted characters in the sub string,
            # return the window as the found subsequence
            if sorted(window) == sorted_sub:
                return window
        # If no matching subsequence is found, return an empty string
        return ''

<<<<<<< HEAD
if __name__ == '__main__':
    # Example usage of the Inductive Miner
    log = [('b', 'e'),
           ('b', 'e', 'c', 'd', 'b'),
           ('b', 'c', 'e', 'd', 'b'),
           ('b', 'c', 'd', 'e', 'b'),
           ('e', 'b', 'c', 'd', 'b')]
    miner = InductiveMiner(log)
    miner.run()
    miner.print_process_tree()
    process_tree = inductive_miner.apply(pm4py.format_dataframe(event_log_to_dataframe(log), case_id='case_id',
                                                             activity_key='activity', timestamp_key='timestamp'))
    print('expected process_tree ====', process_tree)
=======
    def visualize_process_tree(self):
        """
        Visualizes the process tree using the specified symbols for SEQUENCE, XOR, PARALLEL, and LOOP cuts.

        Converts the event log to a dataframe, discovers the process tree using the inductive miner algorithm,
        replaces the operator labels with the corresponding symbols, and visualizes the process tree.

        The process tree is displayed using the specified format.
        """
        # Convert the event log to a dataframe for pm4py
        event_log_df = self._event_log_to_dataframe(self.event_log)
        log = log_converter.apply(event_log_df)
        tree = pm4py.discover_process_tree_inductive(log)

        def replace_labels(node):
            """
            Recursively replaces operator labels in the process tree nodes with the specified symbols.

            Parameters:
                node: The current node in the process tree.
            """
            if node.operator is not None:
                if node.operator == 'sequence':
                    node.operator = '→'
                elif node.operator == 'xor':
                    node.operator = '×'
                elif node.operator == 'parallel':
                    node.operator = '∧'
                elif node.operator == 'loop':
                    node.operator = '↺'

            # Recursively replace labels in child nodes
            for child in node.children:
                if child.children:
                    replace_labels(child)

        # Replace labels in the process tree
        replace_labels(tree)

        # Visualization settings
        parameters = {'format': 'png'}  # Can change later to other formats
        gviz = pt_visualizer.apply(tree, parameters=parameters)
        pt_visualizer.view(gviz)
        # optionally save the image if needed
        # pt_visualizer.save(gviz, "process_tree.png")

    def _event_log_to_dataframe(self, log):
        """
        Converts the event log to a pandas DataFrame formatted for pm4py.

        Parameters:
            log: List of traces

        Returns:
            A pandas DataFrame with the event log formatted for pm4py.
        """
        data = []
        for i, trace in enumerate(log):
            for event in trace:
                data.append({"case_id": i, "activity": event, "timestamp": i})
        return pm4py.format_dataframe(pd.DataFrame(data), case_id='case_id', activity_key='activity',
                                      timestamp_key='timestamp')
>>>>>>> 1598ae48
<|MERGE_RESOLUTION|>--- conflicted
+++ resolved
@@ -4,16 +4,10 @@
 import pm4py
 import pandas as pd
 from practical.ProcessMining.group1.shared.utils import event_log_to_dataframe
-<<<<<<< HEAD
-from pm4py.algo.discovery.inductive import algorithm as inductive_miner
-from collections import defaultdict, deque
-from itertools import combinations
-=======
 from pm4py.objects.process_tree.obj import ProcessTree
 from pm4py.visualization.process_tree import visualizer as pt_visualizer
 from pm4py.objects.conversion.log import converter as log_converter
 
->>>>>>> 1598ae48
 
 class CutType(Enum):
     """
@@ -108,7 +102,7 @@
         """
         # Try to apply different types of cuts to the current sublog
         sequence_cut = self._sequence_cut(dfg, start_activities, end_activities)
-        xor_cut = self._xor_cut(dfg)
+        xor_cut = self._xor_cut(dfg, start_activities, end_activities)
         parallel_cut = self._parallel_cut(dfg, start_activities, end_activities)
         loop_cut = self._loop_cut(dfg, start_activities, end_activities)
 
@@ -292,46 +286,6 @@
         flower_groups = [set(self.TAU), [set(activity) for activity in sorted(list(self._get_alphabet(log)))]]
         return flower_groups
 
-    def _strongly_connected_components(graph: Dict[str, Set[str]]) -> List[Set[str]]:
-        index = 0
-        stack = []
-        indices = {}
-        lowlinks = {}
-        on_stack = defaultdict(bool)
-        sccs = []
-
-        def strongconnect(node):
-            nonlocal index
-            indices[node] = index
-            lowlinks[node] = index
-            index += 1
-            stack.append(node)
-            on_stack[node] = True
-
-            for neighbor in graph[node]:
-                if neighbor not in indices:
-                    strongconnect(neighbor)
-                    lowlinks[node] = min(lowlinks[node], lowlinks[neighbor])
-                elif on_stack[neighbor]:
-                    lowlinks[node] = min(lowlinks[node], indices[neighbor])
-
-            if lowlinks[node] == indices[node]:
-                scc = set()
-                while True:
-                    w = stack.pop()
-                    on_stack[w] = False
-                    scc.add(w)
-                    if w == node:
-                        break
-                sccs.append(scc)
-
-        for node in graph:
-            if node not in indices:
-                strongconnect(node)
-
-        return sccs
-
-<<<<<<< HEAD
     def _invert_graph(graph: Dict[str, Set[str]]) -> Dict[str, Set[str]]:
         inverted = defaultdict(set)
         all_nodes = set(graph.keys())
@@ -339,30 +293,6 @@
             for dest in graph[src]:
                 inverted[dest].add(src)
             all_nodes.update(graph[src])
-=======
-        # Initialize partitions with the start activities as the first group
-        partitions = [set(start.keys())]
-        remaining_activities = alphabet - partitions[0]
-
-        # Build partitions iteratively
-        while remaining_activities:
-            next_partition = set()
-            for activity in sorted(remaining_activities):
-                # Check if the activity can be added to the next partition
-                can_add = True
-                for p in partitions[-1]:
-                    if (activity, p) in dfg and (p, activity) in dfg:
-                        can_add = False
-                        break
-                if can_add:
-                    next_partition.add(activity)
-            if next_partition:
-                partitions.append(next_partition)
-            else:
-                # If no valid partition can be formed, break the loop
-                break
-            remaining_activities -= next_partition
->>>>>>> 1598ae48
 
         for node in all_nodes:
             if node not in inverted:
@@ -370,7 +300,6 @@
 
         return inverted
 
-<<<<<<< HEAD
     def _sequence_cut(dfg: Dict[Tuple[str, str], int], start: Dict[str, int], end: Dict[str, int]) -> List[Set[str]]:
         adj_list = defaultdict(set)
         for (a, b) in dfg:
@@ -417,6 +346,7 @@
         return [first_part, second_part]
 
     def _xor_cut(self, dfg: Dict[Tuple[str, str], int], start: Dict[str, int], end: Dict[str, int]) -> List[Set[str]]:
+        # Convert DFG to undirected graph
         undirected_dfg = defaultdict(set)
         for (a, b) in dfg:
             undirected_dfg[a].add(b)
@@ -427,12 +357,9 @@
 
         for activity in end.keys():
             undirected_dfg[activity]
-=======
-    def _xor_cut(self, dfg: Dict[Tuple[str, str], int]) -> List[Set[str]]:
-        alphabet = self._get_alphabet_from_dfg(dfg)
->>>>>>> 1598ae48
-
-        def depth_first_search(activity, component):
+
+        # Detect connected components in the undirected graph
+        def dfs(activity, component):
             stack = [activity]
             while stack:
                 node = stack.pop()
@@ -443,29 +370,16 @@
                         if neighbor not in visited:
                             stack.append(neighbor)
 
-<<<<<<< HEAD
         visited = set()
         components = []
 
         for activity in undirected_dfg:
-=======
-        components = []
-        visited = set()
-
-        for activity in alphabet:
->>>>>>> 1598ae48
             if activity not in visited:
                 component = set()
-                depth_first_search(activity, component)
+                dfs(activity, component)
                 components.append(component)
 
-<<<<<<< HEAD
         return components if len(components) > 1 else []
-=======
-        partitions = [component for component in components]
-
-        return partitions
->>>>>>> 1598ae48
 
     def _parallel_cut(self, dfg: Dict[Tuple[str, str], int], start: Dict[str, int],
                       end: Dict[str, int]) -> List[Set[str]]:
@@ -561,7 +475,6 @@
         for b in pure_end_activities:
             for (a, x) in edges:
                 if x == b:
-<<<<<<< HEAD
                     group_a, group_b = set(), set()
                     for group in groups:
                         if a in group:
@@ -571,9 +484,6 @@
                     groups = [group for group in groups if group not in [group_a, group_b]]
                     groups.insert(0, group_a.union(group_b))
 
-=======
-                    exclude_non_reachable(groups)
->>>>>>> 1598ae48
         # Check start completeness
         # All loop activities must be able to reach the start activities
         i = 1
@@ -861,21 +771,6 @@
         # If no matching subsequence is found, return an empty string
         return ''
 
-<<<<<<< HEAD
-if __name__ == '__main__':
-    # Example usage of the Inductive Miner
-    log = [('b', 'e'),
-           ('b', 'e', 'c', 'd', 'b'),
-           ('b', 'c', 'e', 'd', 'b'),
-           ('b', 'c', 'd', 'e', 'b'),
-           ('e', 'b', 'c', 'd', 'b')]
-    miner = InductiveMiner(log)
-    miner.run()
-    miner.print_process_tree()
-    process_tree = inductive_miner.apply(pm4py.format_dataframe(event_log_to_dataframe(log), case_id='case_id',
-                                                             activity_key='activity', timestamp_key='timestamp'))
-    print('expected process_tree ====', process_tree)
-=======
     def visualize_process_tree(self):
         """
         Visualizes the process tree using the specified symbols for SEQUENCE, XOR, PARALLEL, and LOOP cuts.
@@ -938,4 +833,17 @@
                 data.append({"case_id": i, "activity": event, "timestamp": i})
         return pm4py.format_dataframe(pd.DataFrame(data), case_id='case_id', activity_key='activity',
                                       timestamp_key='timestamp')
->>>>>>> 1598ae48
+    
+    # if __name__ == '__main__':
+    # # Example usage of the Inductive Miner
+    # log = [('b', 'e'),
+    #        ('b', 'e', 'c', 'd', 'b'),
+    #        ('b', 'c', 'e', 'd', 'b'),
+    #        ('b', 'c', 'd', 'e', 'b'),
+    #        ('e', 'b', 'c', 'd', 'b')]
+    # miner = InductiveMiner(log)
+    # miner.run()
+    # miner.print_process_tree()
+    # process_tree = inductive_miner.apply(pm4py.format_dataframe(event_log_to_dataframe(log), case_id='case_id',
+    #                                                          activity_key='activity', timestamp_key='timestamp'))
+    # print('expected process_tree ====', process_tree)