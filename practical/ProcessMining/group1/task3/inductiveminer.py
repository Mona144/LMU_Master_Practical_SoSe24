import logging
from collections import defaultdict
from enum import Enum
from typing import List, Tuple, Dict, Set, Optional
import graphviz
import pandas as pd
from IPython.display import Image, display
import pm4py
from pm4py.visualization.process_tree import visualizer as pt_visualizer
from pm4py.objects.conversion.log import converter as log_converter
from practical.ProcessMining.group1.shared import utils
from pm4py.visualization.petri_net import visualizer as pn_vis
from pm4py.algo.discovery.inductive import algorithm as inductive_miner
from pm4py.visualization.process_tree import visualizer as pt_vis
from pm4py.objects.conversion.process_tree import converter as pt_to_petri_converter

FILE_PATH_CSV = '../task2/sorted_session_data1.csv'
logging.basicConfig(level="INFO")  # Change to DEBUG for prints

parameters = {
    'noise_threshold': 0.2
}


class CutType(Enum):
    """
    Enum class to represent the different types of cuts that can be applied to the directly-follows graph.
    """
    SEQUENCE = '→'
    XOR = '×'
    PARALLEL = '∧'
    LOOP = '↺'
    NONE = ''


class InductiveMiner:
    """
    Inductive Miner implementation based on the paper:
    "Process Mining: Discovery, Conformance and Enhancement of Business Processes" by Wil M.P. van der Aalst

    Attributes:
        event_log: List of traces
        alphabet: Set of unique activities in the initial event log
        dfg: Directly-follows graph for the initial event log
        start_activities: Start activities in the log
        end_activities: End activities in the log
        process_tree_str: String representation of the process tree
    """
    TAU = '𝜏'

    def __init__(self, event_log: Optional[List[Tuple[str]]] = None):
        """
        Initialize the Inductive Miner with an event log.

        Parameters:
            event_log: List of traces
        """
        self.event_log = event_log
        self.alphabet = self._get_alphabet(self.event_log)
        self.dfg, self.start_activities, self.end_activities = self._get_dfg(self.event_log)
        self.process_tree_str = '()'  # start with an empty process tree
        self.net, self.initial_marking, self.final_marking = None, None, None

    def __str__(self):
        return self.process_tree_str

    def run(self) -> None:
        """
        Main method to run the Inductive Miner algorithm. It iteratively applies different types of cuts
        (XOR, sequence, parallel, loop) to the dfg, splits the event log into sublogs, and builds up the
        process tree accordingly.
        """
        # Initialize the list of sublogs with the original event log
        sublogs = [self.event_log]

        # Iterate over the sublogs until the list is empty
        while len(sublogs) > 0:
            log = sublogs[0]
            result, groups, new_sublogs = self.recursion_step(log)

            # When no operator could be applied, return
            if not result:
                self._build_process_tree(groups, CutType.LOOP)

            # Updates sublogs
            sublogs.extend(new_sublogs) if new_sublogs else sublogs
            sublogs.remove(log)

            # Debug print to check the current state of sublogs
            logging.debug(f"Current sublogs: {sublogs}")

    def recursion_step(self, log: List[Tuple[str]]):
        """
        Single recursion step of Inductive Miner.

        Parameters:
            log: sublog as subset of the original event log
        """
        # Update the directly-follows graph (dfg), start_activities, and end_activities for the current sublog
        dfg, start_activities, end_activities = self._get_dfg(log)
        groups, new_sublogs = [], []
        operation_found = True

        # Check for base cases and build the corresponding part of the process tree
        base_cut, operator = self._handle_base_cases(log)
        if base_cut:  # If not a base case, apply different types of cuts
            self._build_process_tree(base_cut, operator)
        else:  # try to split log based on operator and build corresponding part of the process tree
            groups, operator = self._apply_cut(log, dfg, start_activities, end_activities)
            # Add the new sublogs to the list if not fall through case
            if operator != CutType.NONE:
                new_sublogs = self._split_log(log, groups, operator)
                logging.debug(f"Splitting log: {log} with groups: {groups} and operator: {operator}")
                logging.debug(f"New sublogs: {new_sublogs}")
                # Build the corresponding part of the process tree
                self._build_process_tree(groups, operator)
            else:  # If fall through case, build the flower model
                operation_found = False

        return operation_found, groups, new_sublogs

    def _get_dfg(self, log: List[Tuple]) -> Tuple[Dict[Tuple[str, str], int], Dict[str, int], Dict[str, int]]:
        """
        Builds the directly-follows graph (dfg) from the event log and extracts the start and end activities.

        Parameters:
            log: List of traces

        Returns:
            Tuple containing the dfg, start activities, and end activities.
        """
        dfg = defaultdict(int)
        start_activities = defaultdict(int)
        end_activities = defaultdict(int)

        for trace in log:
            start_activities[trace[0]] += 1
            end_activities[trace[-1]] += 1

            for i in range(len(trace) - 1):
                pair = (trace[i], trace[i + 1])
                dfg[pair] += 1

        return dfg, start_activities, end_activities

    def _get_alphabet(self, log: List[Tuple[str]]) -> Set[str]:
        """
        Extracts the unique activities from the event log.

        Parameters:
            log: List of traces

        Returns:
            Set of unique activities in the event log.
        """
        return {activity for trace in log for activity in trace}

    def _get_alphabet_from_dfg(self, dfg: Dict[Tuple[str, str], int]) -> Set[str]:
        """
        Extracts the unique activities from the directly-follows graph.

        Parameters:
            dfg: Directly-follows graph

        Returns:
            Set of unique activities in the dfg.
        """
        return {activity for edge in dfg.keys() for activity in edge}

    def _is_nontrivial(self, max_groups: Optional[List[Set[str]]]) -> bool:
        """
        Checks if the number of groups is greater than 1 (i.e. the cut would separate the dfg further).

        Parameters:
            max_groups: List of groups of activities that form the cut.

        Returns:
            True if the cut is nontrivial, False otherwise.
        """
        return len(max_groups) > 1 if max_groups else False

    def _handle_base_cases(self, log: List[Tuple[str]]) -> Tuple[List[Set[str]], CutType]:
        """
        Handles the base cases (i.e. only one type of activity in the log) for the Inductive Miner algorithm.

        Parameters:
            log: List of traces

        Returns:
            Tuple containing the groups of activities that form the base case and the corresponding cut type.
        """
        # Convert traces to strings for easier comparison
        traces = [''.join(map(str, trace)) for trace in log]
        # Extract unique activities from the log, excluding the empty traces
        alphabet = [a for a in self._get_alphabet(log) if a != '']
        # Initialize base activity
        base_activity = set(alphabet[0]) if alphabet else set()
        tau_activity = set(self.TAU)
        operator = CutType.NONE
        groups = []

        # If there is only one unique activity in the log
        if len(alphabet) == 1:
            if all(len(trace) == 1 for trace in traces):  # exactly once (1)
                operator = CutType.NONE
                groups = [base_activity]
            elif all(len(trace) <= 1 for trace in traces):  # never or once (0,1)
                operator = CutType.XOR
                groups += [base_activity, tau_activity]
            elif all(len(trace) > 0 for trace in traces):  # once or many times (1..*)
                operator = CutType.LOOP
                groups += [base_activity, tau_activity]
            else:  # never, once or many times (0..*)
                operator = CutType.LOOP
                groups += [tau_activity, base_activity]
        return groups, operator

    def _handle_fall_through(self, log: List[Tuple[str]]) -> List[Set[str]]:
        """
        Handles the fall-through case (flower model) for the Inductive Miner algorithm.

        Parameters:
            log: List of traces

        Returns:
            List of groups of activities that form the flower model.
        """
        # Tau in the do part of the loop cut (= 0..* execution of any activity)
        flower_groups = [set(self.TAU), [set(activity) for activity in sorted(list(self._get_alphabet(log)))]]
        return flower_groups

    def _apply_cut(self, log: List[Tuple[str]], dfg: Dict[Tuple[str, str], int], start_activities: Dict[str, int],
                   end_activities: Dict[str, int]) -> Tuple[List[Set[str]], CutType]:
        """
        Applies different types of cuts to the current sublog and builds the corresponding part of the process tree.

        Parameters:
            log: List of traces
            dfg: Directly-follows graph
            start_activities: Start activities in the log
            end_activities: End activities in the log

        Returns:
            List of new sublogs resulting from the split. Empty list if no operator could be applied.
        """
        # Try to apply different types of cuts to the current sublog
        xor_cut = self._xor_cut(dfg, start_activities, end_activities)
        sequence_cut = self._sequence_cut(dfg, start_activities, end_activities)
        parallel_cut = self._parallel_cut(dfg, start_activities, end_activities)
        loop_cut = self._loop_cut(dfg, start_activities, end_activities)

        # Debug prints to check the cuts
        logging.debug(f"XOR Cut: {xor_cut}")
        logging.debug(f"Sequence Cut: {sequence_cut}")
        logging.debug(f"Parallel Cut: {parallel_cut}")
        logging.debug(f"Loop Cut: {loop_cut}")

        # If a nontrivial cut (>1) is found, return the partition and the corresponding operator
        if self._is_nontrivial(xor_cut):
            logging.debug("Applying XOR Cut")
            return xor_cut, CutType.XOR
        elif self._is_nontrivial(sequence_cut):
            logging.debug("Applying Sequence Cut")
            return sequence_cut, CutType.SEQUENCE
        elif self._is_nontrivial(parallel_cut):
            logging.debug("Applying Parallel Cut")
            return parallel_cut, CutType.PARALLEL
        elif self._is_nontrivial(loop_cut):
            logging.debug("Applying Loop Cut")
            return loop_cut, CutType.LOOP
        else:  # If no nontrivial cut is found, apply the fall-through case (flower model)
            logging.debug("Applying Fall-Through Case")
            flower_groups = self._handle_fall_through(log)
            return flower_groups, CutType.NONE

    def _build_process_tree(self, groups: List[Set[str]], cut_type: Optional[CutType] = None) -> str:
        """
        Builds the process tree based on the groups and cut type provided.

        Parameters:
            groups: List of groups of activities that form the process tree.
            cut_type: The type of cut (SEQUENCE, XOR, PARALLEL, LOOP, NONE) that was applied to form the groups.

        Returns:
            The updated string representation of the process tree.
        """
        # Get the current process tree
        tree = self.process_tree_str

        # Convert the groups into a string
        group_str = ', '.join([', '.join(activity) for group in groups for activity in group])
        search_str = ', '.join([', '.join(activity) for group in groups for activity in group if activity != self.TAU])
        # Get the string representation of the cut type
        cut_str = f'{cut_type.value}' if cut_type != CutType.NONE else ''

        # If the group has more than one activity, wrap it in parentheses and prepend the cut type
        if len(group_str) > 1:
            new_cut_str = f'{cut_str}({group_str})'
        else:  # If the group has only one activity, prepend the cut type
            new_cut_str = f'{cut_str}{group_str}'

        # If the current process tree is empty (no cut applied yet), replace it with the new cut string
        if tree == '()':
            tree = new_cut_str
        else:
            # If the current process tree is not empty, find the subsequence in the tree that matches the group string
            # and replace it with the new cut string
            match = self._find_subsequence_in_arbitrary_order(tree, search_str)
            tree = tree.replace(match, f'{new_cut_str}')

        # Update the process tree
        self.process_tree_str = tree

        return self.process_tree_str

    def _sequence_cut(self, dfg: Dict[Tuple[str, str], int], start: Dict[str, int],
                      end: Dict[str, int]) -> List[Set[str]]:
        """
        Applies the sequence cut to the directly-follows graph (dfg).

        Parameters:
            dfg: Directly-follows graph
            start: Start activities in the log
            end: End activities in the log

        Returns:
            List of groups of activities that form the sequence cut.
        """
        # Create a group per activity
        alphabet = set(a for (a, b) in dfg).union(set(b for (a, b) in dfg))
        transitive_predecessors, transitive_successors = self._get_transitive_relations(dfg)
        groups = [{a} for a in alphabet]
        if len(groups) == 0:
            return []

        # Merge pairwise reachable nodes (based on transitive relations)
        old_size = None
        while old_size != len(groups):
            old_size = len(groups)
            groups = self._merge_groups(groups, transitive_successors)

        # Merge pairwise unreachable nodes (based on transitive relations)
        old_size = None
        while old_size != len(groups):
            old_size = len(groups)
            groups = self._merge_groups(groups, transitive_predecessors)

        # Sort the groups based on their reachability
        groups = list(sorted(groups, key=lambda g: len(
            transitive_predecessors[next(iter(g))]) + (len(alphabet) - len(transitive_successors[next(iter(g))]))))

        return groups if len(groups) > 1 else []

    def _get_transitive_relations(self, dfg: Dict[Tuple[str, str], int]) -> Tuple[Dict[str, Set[str]], Dict[str, Set[str]]]:
        """
        Computes the transitive predecessors and successors for the directly-follows graph (dfg).

        Parameters:
            dfg: Directly-follows graph

        Returns:

        """
        transitive_predecessors = defaultdict(set)
        transitive_successors = defaultdict(set)

        for (a, b) in dfg:
            transitive_successors[a].add(b)
            transitive_predecessors[b].add(a)

        def dfs(node, graph):
            visited = set()
            stack = [node]
            while stack:
                current = stack.pop()
                for neighbor in graph[current]:
                    if neighbor not in visited:
                        visited.add(neighbor)
                        stack.append(neighbor)
            return visited

        nodes = list(transitive_successors.keys())
        for node in nodes:
            transitive_successors[node] = dfs(node, transitive_successors)

        nodes = list(transitive_predecessors.keys())
        for node in nodes:
            transitive_predecessors[node] = dfs(node, transitive_predecessors)

        return transitive_predecessors, transitive_successors

    def _merge_groups(self, groups, trans_succ):
        i = 0
        while i < len(groups):
            j = i + 1
            while j < len(groups):
                if self._check_merge_condition(groups[i], groups[j], trans_succ):
                    groups[i] = groups[i].union(groups[j])
                    del groups[j]
                    continue
                j = j + 1
            i = i + 1
        return groups

    def _check_merge_condition(self, g1, g2, trans_succ):
        for a1 in g1:
            for a2 in g2:
                if (a2 in trans_succ[a1] and a1 in trans_succ[a2]) or (
                        a2 not in trans_succ[a1] and a1 not in trans_succ[a2]):
                    return True
        return False

    def _xor_cut(self, dfg: Dict[Tuple[str, str], int], start: Dict[str, int], end: Dict[str, int]) -> List[Set[str]]:
        """
        Applies the XOR cut to the directly-follows graph (dfg).

        Parameters:
            dfg: Directly-follows graph
            start: Start activities in the log
            end: End activities in the log

        Returns:
            List of groups of activities that form the XOR cut.
        """
        # Convert DFG to undirected graph
        undirected_dfg = defaultdict(set)
        for (a, b) in dfg:
            undirected_dfg[a].add(b)
            undirected_dfg[b].add(a)

        for activity in start.keys():
            undirected_dfg[activity]

        for activity in end.keys():
            undirected_dfg[activity]

        # Detect connected components in the undirected graph
        def dfs(activity, component):
            stack = [activity]
            while stack:
                node = stack.pop()
                if node not in visited:
                    visited.add(node)
                    component.add(node)
                    for neighbor in undirected_dfg[node]:
                        if neighbor not in visited:
                            stack.append(neighbor)

        visited = set()
        components = []

        for activity in undirected_dfg:
            if activity not in visited:
                component = set()
                dfs(activity, component)
                components.append(component)

        return components if len(components) > 1 else []

    def _parallel_cut(self, dfg: Dict[Tuple[str, str], int], start: Dict[str, int],
                      end: Dict[str, int]) -> List[Set[str]]:
        """
        Applies the parallel cut to the directly-follows graph (dfg).

        Parameters:
            dfg: Directly-follows graph
            start: Start activities in the log
            end: End activities in the log

        Returns:
            List of groups of activities that form the parallel cut.
        """
        # Extract edges from the dfg
        edges = dfg.keys()
        start_activities = set(start.keys())
        end_activities = set(end.keys())
        # Initialize groups with individual activities
        groups = [{activity} for activity in set([activity for edge in edges for activity in edge])]

        # Merge groups that are connected by edges
        done = False
        while not done:
            done = True
            i = 0
            while i < len(groups):
                j = i + 1
                while j < len(groups):
                    group_a, group_b = groups[i], groups[j]
                    # If any pair of activities from the two groups is not connected by an edge in both directions,
                    # merge the two groups
                    if any((a, b) not in edges or (b, a) not in edges for a in group_a for b in group_b):
                        groups[i] = group_a.union(group_b)
                        groups.pop(j)
                        done = False
                    else:
                        j += 1
                if not done:
                    break
                i += 1

        # Filter out groups that do not contain start and end activities
        groups = sorted((group for group in groups if group & start_activities and group & end_activities), key=len)
        return groups

    def _loop_cut(self, dfg: Dict[Tuple[str, str], int], start: Dict[str, int], end: Dict[str, int]) -> List[Set[str]]:
        """
        Applies the loop cut to the directly-follows graph (dfg).

        Parameters:
            dfg: Directly-follows graph
            start: Start activities in the log
            end: End activities in the log

        Returns:
            List of groups of activities that form the loop cut.
        """
        # Extract edges from the dfg
        edges = dfg.keys()
        start_activities = set(start.keys())
        end_activities = set(end.keys())

        # Merge start and end activities into the first group (do-group)
        groups = [start_activities.union(end_activities)]

        # Extract inner edges (excluding start and end activities)
        inner_edges = [edge for edge in edges if edge[0] not in groups[0] and edge[1] not in groups[0]]

        # Create a group for the inner edges (loop group)
        groups.append({activity for edge in inner_edges for activity in edge})

        # Exclude sets that are non-reachable from start/end activities from the loop groups
        def exclude_non_reachable(groups):
            group_a, group_b = set(), set()
            for group in groups:
                group_a = group if a in group else group_a
                group_b = group if b in group else group_b
            groups = [group for group in groups if group != group_a and group != group_b]
            groups.insert(0, group_a.union(group_b))

        pure_start_activities = start_activities.difference(end_activities)  # only start, not end activity
        # Put all activities in the do-group that follow a start activity which is not an end activity
        # (a loop activity can only follow a start activity if it is also an end activity)
        for a in pure_start_activities:
            for (x, b) in edges:
                if x == a:
                    exclude_non_reachable(groups)

        pure_end_activities = end_activities.difference(start_activities)  # only end, not start activity
        # Put all activities in the do-group that precede an end activity which is not a start activity
        # (a loop activity can only precede an end activity if it is also a start activity)
        for b in pure_end_activities:
            for (a, x) in edges:
                if x == b:
                    exclude_non_reachable(groups)
        # Check start completeness
        # All loop activities must be able to reach the start activities
        i = 1
        while i < len(groups):
            merge = False
            for a in groups[i]:
                for (x, b) in edges:
                    if x == a and b in start_activities:
                        if not any((a, s) in edges for s in start_activities):  # no direct edge from activity to start
                            merge = True  # merge with the do-group as it cannot be in the loop-group
            if merge:
                groups[0] = groups[0].union(groups[i])
                groups.pop(i)
            else:
                i += 1

        # Check end completeness
        # All loop activities must be able to be reached from the end activities
        i = 1
        while i < len(groups):
            merge = False
            for a in groups[i]:
                for (b, x) in edges:
                    if x == a and b in end_activities:
                        if not any((e, a) in edges for e in end_activities):  # no direct edge from end to activity
                            merge = True  # merge with the do-group as it cannot be in the loop-group
            if merge:
                groups[0] = groups[0].union(groups[i])
                groups.pop(i)
            else:
                i += 1

        # Return the cut if more than one group (i.e., do- and loop-group found)
        groups = [group for group in groups if group != set()]
        return groups if len(groups) > 1 else []

    def _split_log(self, log: List[Tuple[str]], cut: List[Set[str]], operator: CutType) -> List[List[Tuple[str, ...]]]:
        if operator == CutType.SEQUENCE:
            return self._projection_split(log, cut)
        elif operator == CutType.XOR:
            return self._xor_split(log, cut)
        elif operator == CutType.PARALLEL:
            return self._projection_split(log, cut)
        elif operator == CutType.LOOP:
            return self._loop_split(log, cut)
        else:
            return []

    def _xor_split(self, log: List[Tuple[str]], cut: List[Set[str]]) -> List[List[Tuple[str]]]:
        sublogs = [[] for _ in range(len(cut))]

        for trace in log:
            for i, group in enumerate(cut):
                sub_trace = tuple(activity for activity in trace if activity in group)
                if sub_trace:
                    sublogs[i].append(sub_trace)
                    break

        sublogs = [sublog for sublog in sublogs if sublog]
        return sublogs

    def _projection_split(self, log: List[Tuple[str]], cut: List[Set[str]]) -> List[List[Tuple[str, ...]]]:
        """
        Splits the event log based on the groups provided.

        Parameters:
            log: List of traces
            cut: List of groups of activities that form the cut

        Returns:
            List of sublogs resulting from the parallel split.
        """
        # Initialize a dictionary to store the sublogs
        sublogs_dict = {}

        # Iterate over each trace in the log
        for trace in log:
            # Iterate over each group in the cut
            for i, group in enumerate(cut):
                # Iterate over each activity in the trace
                subtrace = [activity for activity in trace if activity in group]

                # If no activities were added to the subtrace, add an empty trace
                if not subtrace:
                    subtrace = ['']

                # Add the subtrace to the corresponding group in the sublogs dictionary
                sublogs_dict[str(group)] = sublogs_dict.get(str(group), []) + [tuple(subtrace)]

        # Convert the sublogs dictionary to a list of sublogs
        sublogs = [log for log in sublogs_dict.values()]

        return sublogs

    def _loop_split(self, log: List[Tuple[str]], cut: List[Set[str]]) -> List[List[Tuple[str]]]:
        """
        Splits the event log based on the groups provided.

        Parameters:
            log: List of traces
            cut: List of groups of activities that form the cut

        Returns:
            List of sublogs resulting from the loop split.
        """
        # Convert the groups in the cut and the traces in the log to strings for easier comparison
        new_traces = [''.join(map(str, group)).replace(self.TAU, '') for group in cut]
        old_traces = [''.join(map(str, trace)) for trace in log]
        new_log = []

        # Iterate over the new traces (groups in the cut)
        for new_trace in new_traces:
            sublog = []
            # Iterate over the old traces (traces in the log)
            for i, old_trace in enumerate(old_traces):
                # Find subsequences in the old trace that match the new trace and add them to the sublog
                found_subtrace = True
                while found_subtrace:
                    found_subtrace = False
                    # try with subsequences of the new trace of decreasing length
                    for j in range(0, len(new_trace)):
                        subtrace = self._find_subsequence_in_arbitrary_order(old_trace, new_trace[j:])
                        if len(subtrace) > 0:  # if a subsequence is found
                            found_subtrace = True
                            sublog.append(tuple(subtrace))
                            # Remove the found subsequence from the old trace
                            # TODO: breaks if activity name includes '?'
                            old_trace = old_trace.replace(subtrace, '?', 1)
                            old_traces[i] = old_trace
                            break
                        j += 1

            # Add the sublog to the new log
            if sublog:
                new_log.append(sublog)

        return new_log

    def _find_subsequence_in_arbitrary_order(self, main: str, sub: str) -> str:
        """
        Finds a subsequence in the main string that contains the same characters as the sub string,
        regardless of their order.

        Parameters:
            main: The main string in which to find the subsequence.
            sub: The sub string whose characters should be found in the main string.

        Returns:
            The found subsequence in the main string. If no such subsequence is found, returns an empty string.
        """
        sub_len = len(sub)
        # Sort the characters in the sub string for comparison
        sorted_sub = sorted(sub)

        # Iterate over the main string with a sliding window
        for i in range(len(main) - sub_len + 1):
            # Get a window of characters in the main string of the same length as the sub string
            window = main[i:i + sub_len]
            # If the sorted characters in the window match the sorted characters in the sub string,
            # return the window as the found subsequence
            if sorted(window) == sorted_sub:
                return window
        # If no matching subsequence is found, return an empty string
        return ''

    def visualize_process_tree(self):
        """
        Visualizes the process tree as a PNG image.

        This method parses the process tree string generated by the Inductive Miner algorithm,
        constructs a graph using Graphviz, and displays the resulting image.
        """
        def parse_tree(tree_str):
            """
            Parses the process tree string into a nested structure.

            Parameters:
                tree_str (str): The process tree string.

            Returns:
                tuple: A nested structure representing the process tree.
            """
            stack = []
            node_counter = 0

            for char in tree_str:
                if char == '(':
                    stack.append(char)
                elif char == ')':
                    children = []
                    while stack and stack[-1] != '(':
                        children.append(stack.pop())
                    stack.pop()  # remove '('
                    operator = stack.pop()
                    node_id = f'node{node_counter}'
                    node_counter += 1
                    stack.append((operator, children[::-1], node_id))
                elif char not in ' ,':
                    stack.append(char)

            return stack[0] if stack else None

        def create_graph(node, graph):
            """
            Recursively creates nodes and edges in the Graphviz graph.

            Parameters:
                node (tuple): The current node in the parsed tree.
                graph (graphviz.Digraph): The Graphviz graph being constructed.
            """
            if isinstance(node, tuple):
                operator, children, node_id = node
                graph.node(node_id, operator, shape='circle')
                for child in children:
                    if isinstance(child, tuple):
                        child_id = child[2]
                        create_graph(child, graph)
                    else:
                        child_id = f'node{child}'
                        graph.node(child_id, child, shape='box')
                    graph.edge(node_id, child_id, arrowhead='none')
            else:
                node_id = f'node{node}'
                graph.node(node_id, node, shape='box')

        # Get the process tree string from the Inductive Miner instance
        tree_str = self.process_tree_str

        # Parse the process tree string into a nested structure
        tree = parse_tree(tree_str)

        # Create a new Graphviz graph
        graph = graphviz.Digraph(format='png')

        # Populate the graph with nodes and edges
        create_graph(tree, graph)

        # Render the graph to a PNG file in memory and display it
        graph_bytes = graph.pipe(format='png')
        display(Image(graph_bytes))

    def build_and_visualize_petrinet(self):
        """
        Builds and visualizes the Petri net from the event log using PM4Py.

        Uses the inductive miner algorithm to discover the Petri net.
        """
        if self.net is None or self.initial_marking is None or self.final_marking is None:
            # Convert the event log to PM4Py event log format
            data = [{'case:concept:name': idx, 'concept:name': activity, 'time:timestamp': idx}
                    for idx, trace in enumerate(self.event_log)
                    for activity in trace]
            df = pd.DataFrame(data)
            event_log = log_converter.apply(df)

            # Discover ProcessTree using inductive miner algorithm
            process_tree = inductive_miner.apply(event_log)

            # Convert ProcessTree to PetriNet
            self.net, self.initial_marking, self.final_marking = pt_to_petri_converter.apply(process_tree)

        # Visualize the Petri net
        gviz = pn_vis.apply(self.net, self.initial_marking, self.final_marking)
        pn_vis.view(gviz)

<<<<<<< HEAD
=======
    """
    UNUSED CODE @Dilemmaqwer
    
    
    def _invert_graph(graph: Dict[str, Set[str]]) -> Dict[str, Set[str]]:
        inverted = defaultdict(set)
        all_nodes = set(graph.keys())
        for src in graph:
            for dest in graph[src]:
                inverted[dest].add(src)
            all_nodes.update(graph[src])

        for node in all_nodes:
            if node not in inverted:
                inverted[node] = set()

        return inverted
    
    def _sequence_cut(dfg: Dict[Tuple[str, str], int], start: Dict[str, int], end: Dict[str, int]) -> List[Set[str]]:
        adj_list = defaultdict(set)
        for (a, b) in dfg:
            adj_list[a].add(b)

        sccs = _strongly_connected_components(adj_list)

        scc_map = {}
        for scc in sccs:
            for node in scc:
                scc_map[node] = scc

        scc_graph = defaultdict(set)
        for (a, b) in dfg:
            if scc_map[a] != scc_map[b]:
                scc_graph[frozenset(scc_map[a])].add(frozenset(scc_map[b]))

        in_degree = defaultdict(int)
        for src in scc_graph:
            for dest in scc_graph[src]:
                in_degree[dest] += 1

        zero_in_degree = [node for node in scc_graph if in_degree[node] == 0]
        topo_sorted_sccs = []
        while zero_in_degree:
            node = zero_in_degree.pop()
            topo_sorted_sccs.append(node)
            for neighbor in scc_graph[node]:
                in_degree[neighbor] -= 1
                if in_degree[neighbor] == 0:
                    zero_in_degree.append(neighbor)

        first_part = set()
        second_part = set()
        in_first_part = True
        for scc in topo_sorted_sccs:
            if in_first_part:
                first_part.update(scc)
                if any(node in end for node in scc):
                    in_first_part = False
            else:
                second_part.update(scc)

        return [first_part, second_part]

    def _strongly_connected_components(self, graph: Dict[str, Set[str]]) -> List[Set[str]]:
        index = 0
        stack = []
        indices = {}
        lowlinks = {}
        on_stack = defaultdict(bool)
        sccs = []

        def strongconnect(node):
            nonlocal index
            indices[node] = index
            lowlinks[node] = index
            index += 1
            stack.append(node)
            on_stack[node] = True

            for neighbor in graph[node]:
                if neighbor not in indices:
                    strongconnect(neighbor)
                    lowlinks[node] = min(lowlinks[node], lowlinks[neighbor])
                elif on_stack[neighbor]:
                    lowlinks[node] = min(lowlinks[node], indices[neighbor])

            if lowlinks[node] == indices[node]:
                scc = set()
                while True:
                    w = stack.pop()
                    on_stack[w] = False
                    scc.add(w)
                    if w == node:
                        break
                sccs.append(scc)

        for node in graph:
            if node not in indices:
                strongconnect(node)

        return sccs"""


>>>>>>> dcbc54d0
if __name__ == '__main__':
    """
     #real log
     #format log
     log = utils.import_csv(FILE_PATH_CSV)
     log = pm4py.format_dataframe(log, case_id='case_id', activity_key='activity', timestamp_key='timestamp')

     # IM
     process_tree_IM = inductive_miner.apply(log, variant=inductive_miner.Variants.IM)
     # print('process_tree_IM ===== ', process_tree_IM)
     gviz_tree_IM = pt_vis.apply(process_tree_IM)
     pt_vis.view(gviz_tree_IM)

     net, initial_marking, final_marking = pt_to_petri_converter.apply(process_tree_IM)
     gviz_petri_IM = pn_vis.apply(net, initial_marking, final_marking)
     pn_vis.view(gviz_petri_IM)

     # IMf
     process_tree_IMf = inductive_miner.apply(log, parameters=parameters,variant=inductive_miner.Variants.IMf)
     gviz_tree_IMf = pt_visualizer.apply(process_tree_IMf)
     pt_visualizer.view(gviz_tree_IMf)

     net, initial_marking, final_marking = pt_to_petri_converter.apply(process_tree_IMf)
     gviz_petri_IMf = pn_vis.apply(net, initial_marking, final_marking)
     pn_vis.view(gviz_petri_IMf)<|MERGE_RESOLUTION|>--- conflicted
+++ resolved
@@ -817,114 +817,7 @@
         gviz = pn_vis.apply(self.net, self.initial_marking, self.final_marking)
         pn_vis.view(gviz)
 
-<<<<<<< HEAD
-=======
-    """
-    UNUSED CODE @Dilemmaqwer
-    
-    
-    def _invert_graph(graph: Dict[str, Set[str]]) -> Dict[str, Set[str]]:
-        inverted = defaultdict(set)
-        all_nodes = set(graph.keys())
-        for src in graph:
-            for dest in graph[src]:
-                inverted[dest].add(src)
-            all_nodes.update(graph[src])
-
-        for node in all_nodes:
-            if node not in inverted:
-                inverted[node] = set()
-
-        return inverted
-    
-    def _sequence_cut(dfg: Dict[Tuple[str, str], int], start: Dict[str, int], end: Dict[str, int]) -> List[Set[str]]:
-        adj_list = defaultdict(set)
-        for (a, b) in dfg:
-            adj_list[a].add(b)
-
-        sccs = _strongly_connected_components(adj_list)
-
-        scc_map = {}
-        for scc in sccs:
-            for node in scc:
-                scc_map[node] = scc
-
-        scc_graph = defaultdict(set)
-        for (a, b) in dfg:
-            if scc_map[a] != scc_map[b]:
-                scc_graph[frozenset(scc_map[a])].add(frozenset(scc_map[b]))
-
-        in_degree = defaultdict(int)
-        for src in scc_graph:
-            for dest in scc_graph[src]:
-                in_degree[dest] += 1
-
-        zero_in_degree = [node for node in scc_graph if in_degree[node] == 0]
-        topo_sorted_sccs = []
-        while zero_in_degree:
-            node = zero_in_degree.pop()
-            topo_sorted_sccs.append(node)
-            for neighbor in scc_graph[node]:
-                in_degree[neighbor] -= 1
-                if in_degree[neighbor] == 0:
-                    zero_in_degree.append(neighbor)
-
-        first_part = set()
-        second_part = set()
-        in_first_part = True
-        for scc in topo_sorted_sccs:
-            if in_first_part:
-                first_part.update(scc)
-                if any(node in end for node in scc):
-                    in_first_part = False
-            else:
-                second_part.update(scc)
-
-        return [first_part, second_part]
-
-    def _strongly_connected_components(self, graph: Dict[str, Set[str]]) -> List[Set[str]]:
-        index = 0
-        stack = []
-        indices = {}
-        lowlinks = {}
-        on_stack = defaultdict(bool)
-        sccs = []
-
-        def strongconnect(node):
-            nonlocal index
-            indices[node] = index
-            lowlinks[node] = index
-            index += 1
-            stack.append(node)
-            on_stack[node] = True
-
-            for neighbor in graph[node]:
-                if neighbor not in indices:
-                    strongconnect(neighbor)
-                    lowlinks[node] = min(lowlinks[node], lowlinks[neighbor])
-                elif on_stack[neighbor]:
-                    lowlinks[node] = min(lowlinks[node], indices[neighbor])
-
-            if lowlinks[node] == indices[node]:
-                scc = set()
-                while True:
-                    w = stack.pop()
-                    on_stack[w] = False
-                    scc.add(w)
-                    if w == node:
-                        break
-                sccs.append(scc)
-
-        for node in graph:
-            if node not in indices:
-                strongconnect(node)
-
-        return sccs"""
-
-
->>>>>>> dcbc54d0
 if __name__ == '__main__':
-    """
      #real log
      #format log
      log = utils.import_csv(FILE_PATH_CSV)
