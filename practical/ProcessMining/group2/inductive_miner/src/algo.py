--- conflicted
+++ resolved
@@ -7,16 +7,6 @@
 
 
 class EventLog:
-<<<<<<< HEAD
-    # Priority of given traces over file path
-    def __init__(self, traces):
-        self.traces = traces
-
-    @classmethod
-    def from_file(cls, file_path=None): 
-        with open(os.path.join(script_dir, file_path), 'r') as file:
-            traces = dict()
-=======
     def __init__(self, traces: Dict[str, int]):
         """
         Initialize EventLog object.
@@ -35,7 +25,6 @@
         """
         with open(os.path.join(script_dir, file_path), 'r') as file:
             traces = {}
->>>>>>> 9b9c130a
             for line in file:
                 trace = line.strip()
                 if trace in traces:
@@ -78,12 +67,8 @@
             else:
                 self.graph[''] = [] # Add tau node for empty traces
 
-<<<<<<< HEAD
-    def __str__(self):
-=======
     def __str__(self) -> str:
         """Represent Directly Follows Graph as string."""
->>>>>>> 9b9c130a
         return f"Directly Follows Graph: (\n\tGraph: {dict(self.graph)}\n\tStart nodes: {self.start_nodes}\n\tEnd nodes: {self.end_nodes}\n)"
 
 class ProcessTree:
@@ -96,13 +81,10 @@
         self.event_log = event_log
         self.root = None
         self.children = []
-<<<<<<< HEAD
-=======
 
     def find_base_case(self) -> str:
         """
         Find base case for the Process Tree.
->>>>>>> 9b9c130a
 
         :return: Base case activity or None.
         """
@@ -219,15 +201,11 @@
                 merged_cuts.append(list(sorted_cuts[i]))
                 i += 1
 
-<<<<<<< HEAD
-        return None if len(sorted_cuts) == 1 else merged_cuts
-=======
         return None if len(merged_cuts) == 1 else merged_cuts
 
     def find_parallel_cut(self, dfg: DirectlyFollowsGraph) -> Optional[List[List[str]]]:
         """
         Find parallel cut.
->>>>>>> 9b9c130a
 
         :param dfg: DirectlyFollowsGraph object.
         :return: List of lists representing cuts.
@@ -470,16 +448,12 @@
 
         return splits
     
-<<<<<<< HEAD
-    def construct_process_tree(self):
-=======
     def construct_process_tree(self) -> Tuple[str, List[str]]:
         """
         Construct the process tree.
 
         :return: Tuple containing the operator and subtrees.
         """
->>>>>>> 9b9c130a
         base_case = self.find_base_case()
         if base_case is not None:
             return base_case
@@ -513,14 +487,11 @@
         return 'O', ['tau'] + dfg.get_all_nodes()
     
     def __str__(self) -> str:
-<<<<<<< HEAD
-=======
         """
         Return the string representation of the process tree.
 
         :return: String representation of the process tree.
         """
->>>>>>> 9b9c130a
         operator_map = {
             'O': '↺',
             'X': 'x',
@@ -529,20 +500,12 @@
             'tau': '𝝉'
         }
         tree = self.construct_process_tree()
-<<<<<<< HEAD
-        def print_tree(node) -> str:
-            if isinstance(node, str):
-                return node
-            else:
-                operator, children = node
-=======
 
         def print_tree(subtree) -> str:
             if isinstance(subtree, str): # Base case
                 return subtree
             else:
                 operator, children = subtree
->>>>>>> 9b9c130a
                 return f"{operator_map[operator]}({', '.join(print_tree(child) for child in children)})"
             
         return print_tree(tree)
@@ -562,9 +525,6 @@
         # Construct Process Tree from DFG
         process_tree = ProcessTree(event_log)
 
-<<<<<<< HEAD
-        return process_tree
-=======
         return process_tree
     
 if __name__ == '__main__':
@@ -700,5 +660,4 @@
     event_log = EventLog({'abcdfe':1, 'acbdfe':1, 'acbde':1, 'abcde':1})
     print("Event Log:", event_log.traces)
     process_tree = miner.mine_process_model(event_log)
-    print("Process tree: ", process_tree)
->>>>>>> 9b9c130a
+    print("Process tree: ", process_tree)