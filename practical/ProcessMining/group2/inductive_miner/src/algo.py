import os
from graph_utils import *

script_dir = os.path.dirname(os.path.abspath(__file__))


class EventLog:
    # Priority of given traces over file path
    def __init__(self, traces=None, file_path=None):
        if file_path is not None:
            self.file_path = os.path.join(script_dir, file_path)
            self.traces = {}
            self.load_from_file()
        elif traces is not None:
            self.traces = traces
        else:
            raise ValueError("No file_path or traces given for EventLog.")

    @classmethod
    def from_file(cls, file_path):
        return cls(file_path=file_path)

    @classmethod
    def from_traces(cls, traces):
        return cls(traces=traces)

    def load_from_file(self):  # TODO - what is the format of the log file?
        with open(self.file_path, 'r') as file:
            for line in file:
                trace = line.strip()
                if trace in self.traces:
                    self.traces[trace] += 1
                else:
                    self.traces[trace] = 1

    # TODO - other input methods?


class DirectlyFollowsGraph(Graph):
    def __init__(self, event_log: EventLog):
        self.event_log = event_log
        self.graph = defaultdict(list)  # Adjacency list, format: "node_id" : [children]
        self.start_nodes = set()
        self.end_nodes = set()

    def construct_dfg(self):
        for trace in self.event_log.traces.keys():
            if trace:  # Check if trace is not empty
                self.start_nodes.add(trace[0])  # First activity in trace is a start
                self.end_nodes.add(trace[-1])  # Last activity in trace is an end
                print(trace)

                for i in range(len(trace) - 1):
                    current_activity = trace[i]
                    next_activity = trace[i + 1]

                    if next_activity not in self.graph[current_activity]:
                        self.graph[current_activity].append(next_activity)
                    if (
                        next_activity not in self.graph
                    ):  # Add next activity to graph if not already present, i.e. if it is an end node
                        self.graph[next_activity] = []

    # Debugging helper
    def print_graph(self):
        print("Graph: ", dict(self.graph))
        print("Start nodes: ", self.start_nodes)
        print("End nodes: ", self.end_nodes)


class ProcessTree:
    def __init__(self):
        self.root = None
        self.nodes = (
            []
        )  # TODO: Think about data structure for different types of nodes, dictionary sufficient?
        self.edges = []  # Format: (node1, node2)

    def find_exclusive_choice_split(self, dfg: DirectlyFollowsGraph):
<<<<<<< HEAD
        # Convert the graph to undirected
        undirected = dfg.convert_to_undirected()
        # Find connected components
        cuts = undirected.find_components()
=======
        # Find strongly connected components
        components = dfg.find_components()

        # Collapse the graph
        scc_graph = dfg.build_scc_graph(components)
        collapsed_graph = Graph(scc_graph)
        print('s', scc_graph)
>>>>>>> a3729194

        return None if len(cuts) == 1 else cuts
    
    def find_sequence_split(self, dfg: DirectlyFollowsGraph):
        remaining_nodes = set(dfg.get_all_nodes())
        cuts = []

        # Find strongly connected components
        components = dfg.find_strongly_con_components()
        for component in components:
            if len(component) > 1:
                cuts.append(component)
                for node in component:
                    remaining_nodes.discard(node)

        # Find pairwise unreachable nodes and merge them to one node
        unreachable_pairs = dfg.find_unreachable_pairs()
        merged_nodes = list({node for pair in unreachable_pairs for node in pair if node in remaining_nodes})
        cuts.append(merged_nodes)
        
        # Remove merged nodes from remaining nodes to be processed
        for node in merged_nodes:
            remaining_nodes.discard(node)

        for node in remaining_nodes:
            cuts.append([node])

        # Build cuts graph
        cuts_graph, cut_map = dfg.build_cuts_graph(cuts)

<<<<<<< HEAD
        # Sort cuts by traversing the cut graph (always a path graph)
        start_node = cut_map[list(dfg.start_nodes)[0]]
        sorted_cut_indices = cuts_graph.traverse_path(start_node)
        sorted_cuts = [cuts[i] for i in sorted_cut_indices]

        return sorted_cuts
=======
    def find_sequence_split(self, directly_follows_graph: DirectlyFollowsGraph):
        pass
>>>>>>> a3729194

    def find_parallel_split(self, dfg: DirectlyFollowsGraph):
        pass

    def find_loop_split(self, dfg: DirectlyFollowsGraph):
        pass

<<<<<<< HEAD
    def construct_process_tree(self, dfg: DirectlyFollowsGraph):
        # self.find_exclusive_choice_split(dfg)
        self.find_sequence_split(dfg)
class InductiveMiner():
=======
    def construct_process_tree(self, directly_follows_graph: DirectlyFollowsGraph):
        self.find_exclusive_choice_split(directly_follows_graph)


class InductiveMiner:
>>>>>>> a3729194
    def __init__(self):
        pass

    def mine_process_model(self, event_log):
        # Step 1: Construct Directly-Follows Graph (DFG)
        dfg = DirectlyFollowsGraph(event_log)

        dfg.construct_dfg()
        dfg.print_graph()

        # Step 2: Construct Process Tree from DFG
        process_tree = ProcessTree()
        process_tree.construct_process_tree(dfg)

        return process_tree


if __name__ == "__main__":
    # event_log = EventLog.from_file("../data/log_from_paper.txt")
    # event_log.load_from_file()
<<<<<<< HEAD
    # event_log.traces = {'abcd': 3, 'acbd': 2, 'aefd':1}
    event_log.traces = {'abegj': 1, 
                        'acegj': 1, 
                        'adfehj': 1, 
                        'adfij': 1,
                        'adfihj': 1,
                        }
=======
    event_log = EventLog.from_traces({'abcd': 3, 'acbd': 2, 'aed': 1})
>>>>>>> a3729194
    inductive_miner = InductiveMiner()
    process_tree = inductive_miner.mine_process_model(event_log)

    # print(process_tree)<|MERGE_RESOLUTION|>--- conflicted
+++ resolved
@@ -48,7 +48,6 @@
             if trace:  # Check if trace is not empty
                 self.start_nodes.add(trace[0])  # First activity in trace is a start
                 self.end_nodes.add(trace[-1])  # Last activity in trace is an end
-                print(trace)
 
                 for i in range(len(trace) - 1):
                     current_activity = trace[i]
@@ -77,20 +76,10 @@
         self.edges = []  # Format: (node1, node2)
 
     def find_exclusive_choice_split(self, dfg: DirectlyFollowsGraph):
-<<<<<<< HEAD
         # Convert the graph to undirected
         undirected = dfg.convert_to_undirected()
         # Find connected components
         cuts = undirected.find_components()
-=======
-        # Find strongly connected components
-        components = dfg.find_components()
-
-        # Collapse the graph
-        scc_graph = dfg.build_scc_graph(components)
-        collapsed_graph = Graph(scc_graph)
-        print('s', scc_graph)
->>>>>>> a3729194
 
         return None if len(cuts) == 1 else cuts
     
@@ -121,17 +110,12 @@
         # Build cuts graph
         cuts_graph, cut_map = dfg.build_cuts_graph(cuts)
 
-<<<<<<< HEAD
         # Sort cuts by traversing the cut graph (always a path graph)
         start_node = cut_map[list(dfg.start_nodes)[0]]
         sorted_cut_indices = cuts_graph.traverse_path(start_node)
         sorted_cuts = [cuts[i] for i in sorted_cut_indices]
 
         return sorted_cuts
-=======
-    def find_sequence_split(self, directly_follows_graph: DirectlyFollowsGraph):
-        pass
->>>>>>> a3729194
 
     def find_parallel_split(self, dfg: DirectlyFollowsGraph):
         pass
@@ -139,18 +123,10 @@
     def find_loop_split(self, dfg: DirectlyFollowsGraph):
         pass
 
-<<<<<<< HEAD
     def construct_process_tree(self, dfg: DirectlyFollowsGraph):
         # self.find_exclusive_choice_split(dfg)
         self.find_sequence_split(dfg)
 class InductiveMiner():
-=======
-    def construct_process_tree(self, directly_follows_graph: DirectlyFollowsGraph):
-        self.find_exclusive_choice_split(directly_follows_graph)
-
-
-class InductiveMiner:
->>>>>>> a3729194
     def __init__(self):
         pass
 
@@ -171,17 +147,7 @@
 if __name__ == "__main__":
     # event_log = EventLog.from_file("../data/log_from_paper.txt")
     # event_log.load_from_file()
-<<<<<<< HEAD
-    # event_log.traces = {'abcd': 3, 'acbd': 2, 'aefd':1}
-    event_log.traces = {'abegj': 1, 
-                        'acegj': 1, 
-                        'adfehj': 1, 
-                        'adfij': 1,
-                        'adfihj': 1,
-                        }
-=======
     event_log = EventLog.from_traces({'abcd': 3, 'acbd': 2, 'aed': 1})
->>>>>>> a3729194
     inductive_miner = InductiveMiner()
     process_tree = inductive_miner.mine_process_model(event_log)
 
